resource "aws_glue_catalog_database" "extracted" {
    location_uri = "s3://${var.initials}-cca-ted-extracted-${var.stage}"
    name = "cca_ted_extracted_${var.stage}"
}

resource "aws_glue_crawler" "extracted" {
    database_name = "${aws_glue_catalog_database.extracted.name}"
    name = "cca_ted_extracted_${var.stage}"
    role = "${var.iam_role_arn}"
    s3_target = [
        {
            path = "s3://${var.initials}-cca-ted-extracted-${var.stage}/merged"
        }
    ]
}

# IAM
resource "aws_iam_role_policy" "crawler" {
    name = "cca_ted_crawler_${var.stage}"
    policy = <<EOF
{
    "Version": "2012-10-17",
    "Statement": [
        {
            "Action": [
                "s3:GetObject",
                "s3:PutObject"
            ],
            "Effect": "Allow",
            "Resource": "${var.s3_bucket_extracted_arn}*"
        }
    ]
}
EOF
    role = "${var.iam_role_id}"
}

# IAM
resource "aws_iam_role_policy" "glue_service" {
    name = "cca_ted_glue_service_${var.stage}"
    policy = <<EOF
{
    "Version": "2012-10-17",
    "Statement": [
        {
            "Effect": "Allow",
            "Action": [
                "cloudwatch:PutMetricData",
                "ec2:DescribeVpcEndpoints",
                "ec2:DescribeRouteTables",
                "ec2:CreateNetworkInterface",
                "ec2:DeleteNetworkInterface",
                "ec2:DescribeNetworkInterfaces",
                "ec2:DescribeSecurityGroups",
                "ec2:DescribeSubnets",
                "ec2:DescribeVpcAttribute",
                "glue:*",
                "iam:ListRolePolicies",
                "iam:GetRole",
                "iam:GetRolePolicy",
                "s3:GetBucketLocation",
                "s3:ListBucket",
                "s3:ListAllMyBuckets",
                "s3:GetBucketAcl"
            ],
            "Resource": [
                "*"
            ]
        },
        {
            "Effect": "Allow",
            "Action": [
                "s3:CreateBucket"
            ],
            "Resource": [
                "arn:aws:s3:::aws-glue-*"
            ]
        },
        {
            "Effect": "Allow",
            "Action": [
                "s3:*"
            ],
            "Resource": [
                "*"
            ]
        },
        {
            "Effect": "Allow",
            "Action": [
                "s3:DeleteObject",
                "s3:GetObject",
                "s3:PutObject"
            ],
            "Resource": [
                "arn:aws:s3:::aws-glue-*/*",
                "arn:aws:s3:::*/*aws-glue-*/*"
            ]
        },
        {
            "Effect": "Allow",
            "Action": [
                "s3:GetObject"
            ],
            "Resource": [
                "arn:aws:s3:::aws-glue-*",
                "arn:aws:s3:::crawler-public*"
            ]
        },
        {
            "Effect": "Allow",
            "Action": [
                "logs:CreateLogGroup",
                "logs:CreateLogStream",
                "logs:PutLogEvents"
            ],
            "Resource": [
                "arn:aws:logs:*:*:/aws-glue/*"
            ]
        },
        {
            "Effect": "Allow",
            "Action": [
                "ec2:CreateTags",
                "ec2:DeleteTags"
            ],
            "Condition": {
                "ForAllValues:StringEquals": {
                    "aws:TagKeys": [
                        "aws-glue-service-resource"
                    ]
                }
            },
            "Resource": [
                "arn:aws:ec2:*:*:instance/*",
                "arn:aws:ec2:*:*:network-interface/*",
                "arn:aws:ec2:*:*:security-group/*"
            ]
        }
    ]
}
EOF
    role = "${var.iam_role_id}"
}

resource "aws_glue_job" "merge_files" {
  command {
    script_location = "s3://${var.initials}-glue-scripts-${var.stage}/merge_files.py"
  }
  default_arguments = {
    "--BUCKET" = "${var.initials}-cca-ted-extracted-${var.stage}",
    "--YEAR" = "2019"
  }
<<<<<<< HEAD

  default_arguments = {
    "--BUCKET" = "${var.initials}-cca-ted-extracted-${var.stage}",
    "--YEAR" = "2019"
  }
=======
  name = "merge_files_${var.stage}"
  role_arn = "${var.iam_role_arn}"
>>>>>>> e48745dc
}<|MERGE_RESOLUTION|>--- conflicted
+++ resolved
@@ -151,14 +151,6 @@
     "--BUCKET" = "${var.initials}-cca-ted-extracted-${var.stage}",
     "--YEAR" = "2019"
   }
-<<<<<<< HEAD
-
-  default_arguments = {
-    "--BUCKET" = "${var.initials}-cca-ted-extracted-${var.stage}",
-    "--YEAR" = "2019"
-  }
-=======
   name = "merge_files_${var.stage}"
   role_arn = "${var.iam_role_arn}"
->>>>>>> e48745dc
 }